--- conflicted
+++ resolved
@@ -29,14 +29,11 @@
         receiver: str,
         message: str,
         base64_attachments: list = None,
-<<<<<<< HEAD
         quote_author: str = None,
         quote_mentions: list = None,
         quote_message: str = None,
         quote_timestamp: str = None,
-=======
         mentions: list = None,  # Added this line
->>>>>>> 27bddb07
     ) -> aiohttp.ClientResponse:
         uri = self._send_rest_uri()
         if base64_attachments is None:
@@ -48,7 +45,6 @@
             "number": self.phone_number,
             "recipients": [receiver],
         }
-<<<<<<< HEAD
 
         if quote_author:
             payload["quote_author"] = quote_author
@@ -58,10 +54,8 @@
             payload["quote_message"] = quote_message
         if quote_timestamp:
             payload["quote_timestamp"] = quote_timestamp
-=======
-        if mentions:  # Add mentions to the payload if they exist
+        if mentions:
             payload["mentions"] = mentions
->>>>>>> 27bddb07
 
         try:
             async with aiohttp.ClientSession() as session:
